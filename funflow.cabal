Name:                funflow
Version:             0.1.0
Synopsis:            Workflows with arrows
Description:
        An arrow with resumable computations and logging


License:             MIT
License-file:        LICENSE
Author:              Tom Nielsen
Maintainer:          tanielsen@gmail.com
build-type:          Simple
Cabal-Version: 	     >= 1.10
homepage:            https://github.com/glutamate/funflow
bug-reports:         https://github.com/glutamate/funflow
category:            Control
Tested-With:         GHC == 7.8.4, GHC == 7.10.2, GHC == 7.10.3, GHC == 8.0.1


extra-source-files:
                   changelog.md


Library
   ghc-options:       -Wall -fno-warn-type-defaults
   hs-source-dirs:    src
   default-language:  Haskell2010

   Exposed-modules:
                     Control.FunFlow
                   , Control.FunFlow.Base
<<<<<<< HEAD
                   , Control.FunFlow.Utils
=======
                   , Control.FunFlow.ContentHashable
                   , Control.FunFlow.ContentStore
                   , Control.FunFlow.External
                   , Control.FunFlow.External.Coordinator
                   , Control.FunFlow.External.Coordinator.Memory
>>>>>>> 2ca9087d
                   , Control.FunFlow.Steps
                   , Control.FunFlow.Pretty
                   , Control.FunFlow.Exec.Local
                   , Control.FunFlow.Exec.Simple
                   , Control.FunFlow.Exec.Redis

   Build-depends:
                 base                    >= 4.6 && <5
               , clock
               , store
               , text
               , containers
               , cryptonite
               , directory
               , filepath
               , ghc-prim
               , hostname
               , integer-gmp
               , lens
               , memory
               , mtl
               , random
               , stm
               , text
               , pretty
               , bytestring
               , hedis
<<<<<<< HEAD
               , microlens-platform
               , monad-control
               , transformers-base
               , lifted-async
=======
               , unix
>>>>>>> 2ca9087d

Test-suite test-funflow
  type:       exitcode-stdio-1.0
  default-language:  Haskell2010

  main-is: TestFunflow.hs
  build-depends:       base >=4.6 && <5
                     , funflow
<<<<<<< HEAD
                     , hedis
                     , text
=======

Test-suite unit-tests
  type:               exitcode-stdio-1.0
  default-language:   Haskell2010
  hs-source-dirs:     test
  main-is:            Test.hs
  other-modules:      FunFlow.ContentStore
  ghc-options:        -Wall
  build-depends:      base
                    , containers
                    , directory
                    , filepath
                    , funflow
                    , safe-exceptions
                    , tasty
                    , tasty-hunit
                    , temporary
>>>>>>> 2ca9087d
<|MERGE_RESOLUTION|>--- conflicted
+++ resolved
@@ -29,15 +29,12 @@
    Exposed-modules:
                      Control.FunFlow
                    , Control.FunFlow.Base
-<<<<<<< HEAD
                    , Control.FunFlow.Utils
-=======
                    , Control.FunFlow.ContentHashable
                    , Control.FunFlow.ContentStore
                    , Control.FunFlow.External
                    , Control.FunFlow.External.Coordinator
                    , Control.FunFlow.External.Coordinator.Memory
->>>>>>> 2ca9087d
                    , Control.FunFlow.Steps
                    , Control.FunFlow.Pretty
                    , Control.FunFlow.Exec.Local
@@ -65,14 +62,11 @@
                , pretty
                , bytestring
                , hedis
-<<<<<<< HEAD
                , microlens-platform
                , monad-control
                , transformers-base
                , lifted-async
-=======
                , unix
->>>>>>> 2ca9087d
 
 Test-suite test-funflow
   type:       exitcode-stdio-1.0
@@ -81,10 +75,9 @@
   main-is: TestFunflow.hs
   build-depends:       base >=4.6 && <5
                      , funflow
-<<<<<<< HEAD
                      , hedis
                      , text
-=======
+
 
 Test-suite unit-tests
   type:               exitcode-stdio-1.0
@@ -101,5 +94,4 @@
                     , safe-exceptions
                     , tasty
                     , tasty-hunit
-                    , temporary
->>>>>>> 2ca9087d
+                    , temporary